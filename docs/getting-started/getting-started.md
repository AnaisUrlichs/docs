# Getting Started Guide

## Prerequisites

1. Ensure `k8sgpt` is installed correctly on your environment by following the [installation](./installation.md).
2. You need to be connected to any Kubernetes cluster.

### Setting up a Kubernetes cluster

To give `k8sgpt` a try, set up a basic Kubernetes cluster, such as KinD or Minikube (if you are not connected to any other cluster).

!!! tip
    Please only use K8sGPT on environments where you are authorized to modify Kubernetes resources.

- The [KinD documentation](https://kind.sigs.k8s.io/docs/user/quick-start/) provides several installation options to set up a local cluster with two commands.

- The [Minikube documentation](https://minikube.sigs.k8s.io/docs/start/) covers different Operative Systems and Architectures to set up a local Kubernetes cluster running on a Container or Virtual Machine.

## Using K8sGPT

You can view the different command options through 

```bash
k8sgpt --help
Kubernetes debugging powered by AI

Usage:
  k8sgpt [command]

Available Commands:
  analyze     This command will find problems within your Kubernetes cluster
  auth        Authenticate with your chosen backend
  completion  Generate the autocompletion script for the specified shell
  filters     Manage filters for analyzing Kubernetes resources
  generate    Generate Key for your chosen backend (opens browser)
  help        Help about any command
<<<<<<< HEAD
  integration Integrate another tool into K8sGPT
=======
  integration Intergrate another tool into K8sGPT
>>>>>>> 9c632dee
  serve       Runs k8sgpt as a server
  version     Print the version number of k8sgpt

Flags:
      --config string        config file (default is $HOME/.k8sgpt.yaml)
  -h, --help                 help for k8sgpt
      --kubeconfig string    Path to a kubeconfig. Only required if out-of-cluster.
      --kubecontext string   Kubernetes context to use. Only required if out-of-cluster.

Use "k8sgpt [command] --help" for more information about a command.
```

## Authenticate with OpenAI

First, you will need to authenticate with your chosen backend. The backend is the AI provider such as OpenAI's ChatGPT.

[Ensure that you have created an account.](https://chat.openai.com/auth/login)

Next, generate a token from the backend:

```bash
k8sgpt generate
```

This will provide you with a URL to generate a token, follow the URL from the command line to your browser to then generate the token.

![Generate a token on the OpenAI website](../imgs/generate-token.png)

Copy the token for the next step.

Then, authenticate with the following command:

```bash
k8sgpt auth new
```

This will request the token that has just been generated. Paste the token into the command line.

You should then see the following success message:
> Enter openai Key: openai added to the AI backend provider list

## Analyze your cluster

Ensure that you are connected the correct Kubernetes cluster, for this initial example is preferable to use KinD or Minikube as discussed earlier.

```bash
kubectl config current-context
```

```bash
kubectl get nodes
```

We will new create a new "broken Pod", simply create a new YAML file named `broken-pod.yml` with the following contents:
```yaml
apiVersion: v1
kind: Pod
metadata:
  name: broken-pod
  namespace: default
spec:
  containers:
    - name: broken-pod
      image: nginx:1.a.b.c
      livenessProbe:
        httpGet:
          path: /
          port: 81
        initialDelaySeconds: 3
        periodSeconds: 3
```
You might have noticed, this Pod has a wrong image tag. This is ok for this example, we simply want to have an issue in our cluster. The simply run:

```bash
kubectl apply -f broken-pod.yml
```

This will create the "broken Pod" in the cluster. You can verify this by running:

```bash
kubectl get pods

NAME         READY   STATUS         RESTARTS   AGE
broken-pod   0/1     ErrImagePull   0          5s
```

Now, you can go ahead and analyse your cluster:

```bash
k8sgpt analyze
```

Executing this command will generate a list of issues present in your Kubernetes cluster. In the case of our example, a message should be displayed highlighting the problem related to the container image.

```bash
0 default/broken-pod(broken-pod)
- Error: Back-off pulling image "nginx:1.a.b.c"
```

!!! info
    To become acquainted with the available flags supported by the `analyse` command, type `k8sgpt analyse -h` for more information. This will provide you with a comprehensive list of all the flags that can be utilized.

For a more engaging experience and a better understanding of the capabilities of `k8sgpt` and LLMs (Large Language Models), run the following command:

```bash
k8sgpt analyse --explain
```

Congratulations! you have successfully created a local kubernetes cluster, deployed a "broken Pod" and analyzed it using `k8sgpt`.<|MERGE_RESOLUTION|>--- conflicted
+++ resolved
@@ -34,11 +34,7 @@
   filters     Manage filters for analyzing Kubernetes resources
   generate    Generate Key for your chosen backend (opens browser)
   help        Help about any command
-<<<<<<< HEAD
   integration Integrate another tool into K8sGPT
-=======
-  integration Intergrate another tool into K8sGPT
->>>>>>> 9c632dee
   serve       Runs k8sgpt as a server
   version     Print the version number of k8sgpt
 
