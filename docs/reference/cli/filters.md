# Using Integration and Filters in K8sGPT

K8sGPT offers integration with other tools. Once an integration is added to K8sGPT, it is possible to use its resources as additional filters.

* Filters are a way of selecting which resources you wish to be part of your default analysis.
* Integrations are a way to add in additional resources to the filter list.


The first integration that has been added is Trivy.
[Trivy](https://github.com/aquasecurity/trivy) is an open source, cloud native security scnaner, maintained by Aqua Security.

Use the following command to access all K8sGPT CLI options related to integrations:
```bash
k8sgpt integrations
```

## Activating a new integration

**Prerequisites**

* Connected to a running Kubernetes cluster, any cluster will work for demonstration purposes

To list all integrations run the following command:
```bash
k8sgpt integrations list
```

This will provide you with a list of available integrations. 

Activate the Trivy integration:
```bash
k8sgpt integration activate trivy
```

This will install the Trivy Kubernetes Operator into the Kubernetes cluster and make it possible for K8sGPT to interact with the results of the Operator.

Once the Trivy Operator is installed inside the cluster, K8sGPT will have access to VulnerabilityReports:
```bash
k8sgpt filters list

Active: 
> VulnerabilityReport (integration)
Unused: 
> Pod
> Deployment
> Service
> StatefulSet
> ReplicaSet
> PersistentVolumeClaim
> Ingress
> CronJob
> Node
> NetworkPolicy
> HorizontalPodAutoScaler
> PodDisruptionBudget
```

## Using the new filters to analyze your cluster

Any of the filters listed in the previous section can be used as part of the `k8sgpt analyze` command.

To use the `VulnerabilityReport` filter from the Trivy integration, set it through the `--filter` flag:
```bash
k8sgpt analyze --filter VulnerabilityReport
```

This command will analyze your cluster Vulnerabilities through K8sGPT. Depnding on the VulnerabilityReports available in your cluster, the result of the report will look different:
```bash
❯ k8sgpt analyze --filter VulnerabilityReport

0 demo/nginx-deployment-7bcfc88bbf(Deployment/nginx-deployment)
- Error: critical Vulnerability found ID: CVE-2023-23914 (learn more at: https://avd.aquasec.com/nvd/cve-2023-23914)
- Error: critical Vulnerability found ID: CVE-2023-27536 (learn more at: https://avd.aquasec.com/nvd/cve-2023-27536)
- Error: critical Vulnerability found ID: CVE-2023-23914 (learn more at: https://avd.aquasec.com/nvd/cve-2023-23914)
- Error: critical Vulnerability found ID: CVE-2023-27536 (learn more at: https://avd.aquasec.com/nvd/cve-2023-27536)
- Error: critical Vulnerability found ID: CVE-2019-8457 (learn more at: https://avd.aquasec.com/nvd/cve-2019-8457)
<<<<<<< HEAD
```

## Adding and removing default filters

_Remove default filters_

```
k8sgpt filters add [filter(s)]
```

- Simple filter : `k8sgpt filters add Service`
- Multiple filters : `k8sgpt filters add Ingress,Pod`


_Remove default filters_

```
k8sgpt filters remove [filter(s)]
```

- Simple filter : `k8sgpt filters remove Service`
- Multiple filters : `k8sgpt filters remove Ingress,Pod`
=======
```
>>>>>>> 9c632dee
<|MERGE_RESOLUTION|>--- conflicted
+++ resolved
@@ -74,7 +74,6 @@
 - Error: critical Vulnerability found ID: CVE-2023-23914 (learn more at: https://avd.aquasec.com/nvd/cve-2023-23914)
 - Error: critical Vulnerability found ID: CVE-2023-27536 (learn more at: https://avd.aquasec.com/nvd/cve-2023-27536)
 - Error: critical Vulnerability found ID: CVE-2019-8457 (learn more at: https://avd.aquasec.com/nvd/cve-2019-8457)
-<<<<<<< HEAD
 ```
 
 ## Adding and removing default filters
@@ -97,6 +96,3 @@
 
 - Simple filter : `k8sgpt filters remove Service`
 - Multiple filters : `k8sgpt filters remove Ingress,Pod`
-=======
-```
->>>>>>> 9c632dee
