site_name: k8sgpt
site_url: https://k8sgpt.ai/docs
site_description: K8sGPT gives Kubernetes SRE superpowers to everyone
docs_dir: docs/
repo_name: GitHub
repo_url: https://github.com/k8sgpt-ai/k8sgpt
edit_uri: https://github.com/k8sgpt-ai/docs/edit/main/docs/

nav:
  - Getting Started: 
      - Overview: index.md
      - Getting Started Guide: getting-started/getting-started.md
      - Installation: getting-started/installation.md
      - In-Cluster Operator: getting-started/in-cluster-operator.md
  - Tutorials:
      - Overview: tutorials/index.md
      - Content Collection: tutorials/content-collection/content-collection.md
  - Reference:
<<<<<<< HEAD
      - CLI: 
        - Overview: reference/cli/index.md
      - Guidelines & Community:
        - Guidelines: reference/guidelines/guidelines.md
        - Community: reference/guidelines/community.md
        - Privacy: reference/guidelines/privacy.md
=======
      - CLI:
          - Overview: reference/cli/index.md
          - Integration and Filter: reference/cli/filters.md
      - Operator:
          - Overview: reference/operator/index.md
      - Contributing Guidelines: reference/contributing/guidelines.md
      - Privacy: reference/privacy/index.md
>>>>>>> 232f9ec9
  - Explanation: explanation/index.md

theme:
  name: material
  anguage: "en"
  logo: imgs/icon-logo-01.svg
  features:
    - navigation.tabs
    - navigation.tabs.sticky
    - navigation.sections
    - content.tabs.link

plugins:
  - search
  - macros<|MERGE_RESOLUTION|>--- conflicted
+++ resolved
@@ -16,22 +16,15 @@
       - Overview: tutorials/index.md
       - Content Collection: tutorials/content-collection/content-collection.md
   - Reference:
-<<<<<<< HEAD
-      - CLI: 
-        - Overview: reference/cli/index.md
-      - Guidelines & Community:
-        - Guidelines: reference/guidelines/guidelines.md
-        - Community: reference/guidelines/community.md
-        - Privacy: reference/guidelines/privacy.md
-=======
       - CLI:
           - Overview: reference/cli/index.md
           - Integration and Filter: reference/cli/filters.md
       - Operator:
           - Overview: reference/operator/index.md
-      - Contributing Guidelines: reference/contributing/guidelines.md
-      - Privacy: reference/privacy/index.md
->>>>>>> 232f9ec9
+      - Guidelines & Community:
+          - Guidelines: reference/guidelines/guidelines.md
+          - Community: reference/guidelines/community.md
+          - Privacy: reference/guidelines/privacy.md
   - Explanation: explanation/index.md
 
 theme:
